// measure_rpm_edge.c
#include <stdio.h>
#include <stdlib.h>
#include <string.h>
#include <time.h>
#include <unistd.h>
#include <poll.h>
#include <errno.h>
#include <pthread.h>
#include <gpiod.h>

// Include our compatibility header
#include "gpio_compat.h"
#include "gpio-fan-rpm.h"

// Function to measure RPM using edge detection method
static void *edge_measure_thread(void *arg) {
    edge_thread_args_t *args = (edge_thread_args_t *)arg;
    gpio_info_t *info = args->info;
    
    char chip_path[128];
    snprintf(chip_path, sizeof(chip_path), "/dev/%s", info->chip);
    
    if (args->debug)
        fprintf(stderr, "[DEBUG] GPIO %d: Opening chip %s\n", info->gpio_rel, chip_path);
    
    struct gpiod_chip *chip = gpiod_chip_open(chip_path);
    if (!chip) {
        fprintf(stderr, "[ERROR] Failed to open chip: %s\n", chip_path);
        args->success = 0;
        return NULL;
    }
    
    struct gpiod_line *line = NULL;
    int fd = -1;
    int ret = -1;
    
    // Get line handle using our compatibility function
    line = gpio_compat_get_line(chip, info->gpio_rel);
    if (!line) {
        fprintf(stderr, "[ERROR] Failed to get line %d on %s\n", info->gpio_rel, chip_path);
        args->success = 0;
        goto cleanup;
    }
    
    // Request line for monitoring both edges or fallback to falling only if both fails
    if (args->debug)
        fprintf(stderr, "[DEBUG] Requesting line for edge monitoring\n");
    
    // Use our compatibility function to request events
    ret = gpio_compat_request_events(line, "gpio-fan-rpm", 0); // Try both edges first
    if (ret < 0) {
        if (args->debug)
            fprintf(stderr, "[DEBUG] Both edges failed, trying falling edge only\n");
        
        ret = gpio_compat_request_events(line, "gpio-fan-rpm", 1); // Try falling edge only
        if (ret < 0) {
            fprintf(stderr, "[ERROR] Failed to request line for edge events\n");
            args->success = 0;
            goto cleanup;
        }
    }
    
    // Get file descriptor for polling using our compatibility function
    fd = gpio_compat_get_fd(line);
    if (fd < 0) {
        fprintf(stderr, "[ERROR] Could not get event fd for line %d on %s\n", info->gpio_rel, chip_path);
        gpio_compat_release_line(line); // Release line if request succeeded but fd failed
        args->success = 0;
        goto cleanup;
    }
    
    struct timespec start, now;
    clock_gettime(CLOCK_MONOTONIC, &start);
    
    int count = 0;
    struct pollfd pfd = {.fd = fd, .events = POLLIN};
    
    if (args->debug) {
        fprintf(stderr, "[DEBUG] GPIO %d: Listening for edges (%d sec, %d pulses/rev)\n",
                info->gpio_rel, args->duration, args->pulses_per_rev);
    }
    
    while (1) {
        clock_gettime(CLOCK_MONOTONIC, &now);
        long elapsed_sec = now.tv_sec - start.tv_sec;
        if (elapsed_sec >= args->duration)
            break;
        
        // Calculate remaining time for poll timeout
        long remaining_ms = (args->duration * 1000) - ((now.tv_sec - start.tv_sec) * 1000 + 
                           (now.tv_nsec - start.tv_nsec) / 1000000);
        if (remaining_ms <= 0) break; // Time's up exactly
        if (remaining_ms > 1000) remaining_ms = 1000; // Cap poll timeout
        
        int ret = poll(&pfd, 1, remaining_ms);
        if (ret < 0) {
            if (errno == EINTR) continue;
            perror("[ERROR] poll()");
            break;
        }
        else if (ret == 0) {
            // Timeout - check if overall duration is met before continuing
            clock_gettime(CLOCK_MONOTONIC, &now);
            if ((now.tv_sec - start.tv_sec) >= args->duration) break;
            continue;
        }
        
        // Event occurred
        if (pfd.revents & POLLIN) {
            struct gpio_compat_event event;
            
            ret = gpio_compat_read_event(line, &event);
            if (ret < 0) {
                perror("[ERROR] Failed to read line event");
                break;
            }
            
            count++;
        }
    }
    
    args->rpm_out = (count > 0 && args->pulses_per_rev > 0 && args->duration > 0)
                   ? (count * 60) / args->pulses_per_rev / args->duration
                   : 0;
    
    if (args->debug) {
        fprintf(stderr, "[DEBUG] GPIO %d: Counted %d edges\n", info->gpio_rel, count);
        fprintf(stderr, "[DEBUG] GPIO %d: RPM = %d (count=%d, pulses/rev=%d, duration=%d)\n",
                info->gpio_rel, args->rpm_out, count, args->pulses_per_rev, args->duration);
    }
    
    args->success = 1;
    
cleanup:
    if (line && fd >= 0)
        gpio_compat_release_line(line);
    if (chip)
        gpiod_chip_close(chip);
    return NULL;
}

<<<<<<< HEAD
#else // --- Fallback to libgpiod v1 API ---

#warning "Compiling with libgpiod v1 API fallback. GPIO bias settings might not be applied."

// Define missing v1 API prototypes and structures
struct gpiod_chip *gpiod_chip_open(const char *path);
void gpiod_chip_close(struct gpiod_chip *chip);
struct gpiod_line *gpiod_chip_get_line(struct gpiod_chip *chip, unsigned int offset);
int gpiod_line_request_both_edges_events(struct gpiod_line *line, const char *consumer);
int gpiod_line_request_falling_edge_events(struct gpiod_line *line, const char *consumer);
int gpiod_line_event_get_fd(struct gpiod_line *line);
void gpiod_line_release(struct gpiod_line *line);

// Define the missing gpiod_line_event structure for v1 API
struct gpiod_line_event {
    struct timespec ts;
    int event_type;
};

int gpiod_line_event_read(struct gpiod_line *line, struct gpiod_line_event *event);

static void *edge_measure_thread_v1(void *arg) {
    edge_thread_args_t *args = (edge_thread_args_t *)arg;
    gpio_info_t *info = args->info;
    struct gpiod_chip *chip = NULL;
    struct gpiod_line *line = NULL;
    int fd = -1;
    int ret;

    char chip_path[128];
    snprintf(chip_path, sizeof(chip_path), "/dev/%s", info->chip);

    if (args->debug)
        fprintf(stderr, "[DEBUG-v1] GPIO %d: Opening chip %s\n", info->gpio_rel, chip_path);

    chip = gpiod_chip_open(chip_path);
    if (!chip) {
        fprintf(stderr, "[ERROR-v1] Failed to open chip %s: %s\n", chip_path, strerror(errno));
        args->success = 0;
        return NULL;
    }

    line = gpiod_chip_get_line(chip, info->gpio_rel);
    if (!line) {
        fprintf(stderr, "[ERROR-v1] Failed to get line %d on %s: %s\n", info->gpio_rel, chip_path, strerror(errno));
        gpiod_chip_close(chip);
        args->success = 0;
        return NULL;
    }

    // Request edge events using v1 API
    // Try both edges first, then fallback to falling (common for tachometers)
    // Note: v1 API doesn't directly support setting bias (like pull-up) during request.
    // This relies on kernel default or hardware configuration.
    ret = gpiod_line_request_both_edges_events(line, "gpio-fan-rpm");
    if (ret < 0) {
        if (args->debug) fprintf(stderr, "[DEBUG-v1] GPIO %d: Both edges failed, trying falling edge...\n", info->gpio_rel);
        ret = gpiod_line_request_falling_edge_events(line, "gpio-fan-rpm");
        if (ret < 0) {
             fprintf(stderr, "[ERROR-v1] Failed to request edge events for line %d on %s: %s\n", info->gpio_rel, chip_path, strerror(errno));
             // No need to release line if request failed
             gpiod_chip_close(chip);
             args->success = 0;
             return NULL;
        }
         if (args->debug) fprintf(stderr, "[DEBUG-v1] GPIO %d: Using falling edge detection\n", info->gpio_rel);
    } else {
         if (args->debug) fprintf(stderr, "[DEBUG-v1] GPIO %d: Using both edge detection\n", info->gpio_rel);
    }


    fd = gpiod_line_event_get_fd(line);
    if (fd < 0) {
        fprintf(stderr, "[ERROR-v1] Failed to get event fd for line %d on %s: %s\n", info->gpio_rel, chip_path, strerror(errno));
        gpiod_line_release(line); // Release line if request succeeded but fd failed
        gpiod_chip_close(chip);
        args->success = 0;
        return NULL;
    }

    struct timespec start, now;
    clock_gettime(CLOCK_MONOTONIC, &start);
    int count = 0;

    if (args->debug) {
        fprintf(stderr, "[DEBUG-v1] GPIO %d: Listening for edges (%d sec, %d pulses/rev)\n",
                info->gpio_rel, args->duration, args->pulses_per_rev);
    }

    while (1) {
        clock_gettime(CLOCK_MONOTONIC, &now);
        long elapsed_sec = now.tv_sec - start.tv_sec;
        if (elapsed_sec >= args->duration) {
            break; // Measurement duration elapsed
        }

        // Calculate remaining time for poll timeout more accurately
        long remaining_ms = (args->duration * 1000) - ((now.tv_sec - start.tv_sec) * 1000 + (now.tv_nsec - start.tv_nsec) / 1000000);
        if (remaining_ms <= 0) break; // Time's up exactly
        if (remaining_ms > 1000) remaining_ms = 1000; // Cap poll timeout


        struct pollfd pfd = {.fd = fd, .events = POLLIN};
        ret = poll(&pfd, 1, remaining_ms); // Poll with timeout

        if (ret < 0) {
            if (errno == EINTR) continue; // Interrupted by signal, try again
            fprintf(stderr, "[ERROR-v1] poll() failed for line %d on %s: %s\n", info->gpio_rel, chip_path, strerror(errno));
            break; // Unrecoverable poll error
        } else if (ret == 0) {
            // Timeout - check if overall duration is met before continuing
             clock_gettime(CLOCK_MONOTONIC, &now);
             if ((now.tv_sec - start.tv_sec) >= args->duration) break;
            continue; // No event within timeout, continue loop
        }

        // Event occurred, read it
        if (pfd.revents & POLLIN) {
            struct gpiod_line_event event;
            // Read one event at a time
            ret = gpiod_line_event_read(line, &event);
            if (ret == 0) {
                count++; // Successfully read an event
            } else if (ret < 0) {
                 // EAGAIN might mean no event ready despite poll, EINTR is recoverable
                 if (errno == EAGAIN || errno == EINTR) {
                     if (args->debug) fprintf(stderr, "[DEBUG-v1] GPIO %d: gpiod_line_event_read non-fatal error: %s\n", info->gpio_rel, strerror(errno));
                     continue;
                 }
                 fprintf(stderr, "[ERROR-v1] Failed to read event for line %d on %s: %s\n", info->gpio_rel, chip_path, strerror(errno));
                 break; // Unrecoverable read error
            }
            // If ret > 0 in v1, it's an error code, not number of events read.
        }
    }

    // Cleanup
    gpiod_line_release(line);
    gpiod_chip_close(chip);

    args->rpm_out = (count > 0 && args->pulses_per_rev > 0 && args->duration > 0)
                        ? (count * 60) / args->pulses_per_rev / args->duration
                        : 0;

     if (args->debug) {
        fprintf(stderr, "[DEBUG-v1] GPIO %d: Counted %d edges\n", info->gpio_rel, count);
        fprintf(stderr, "[DEBUG-v1] GPIO %d: RPM = %d (count=%d, pulses/rev=%d, duration=%d)\n",
                info->gpio_rel, args->rpm_out, count, args->pulses_per_rev, args->duration);
    }

    args->success = 1;
    return NULL;
}

#endif // GPIOD_API_VERSION check


// --- Common measure_rpm_edge function ---

int measure_rpm_edge(gpio_info_t *infos, int count, int duration, int debug)
{
    pthread_t threads[MAX_GPIOS];
    edge_thread_args_t args[MAX_GPIOS];

    if (count > MAX_GPIOS) {
        fprintf(stderr, "[ERROR] Exceeded maximum GPIO count (%d)\n", MAX_GPIOS);
        return -1;
    }

#ifdef GPIOD_API_VERSION
    if (debug) fprintf(stderr, "[DEBUG] Using libgpiod v2 API for edge measurement\n");
    void *(*thread_func)(void *) = edge_measure_thread_v2;
#else
    if (debug) fprintf(stderr, "[DEBUG] Using libgpiod v1 API fallback for edge measurement\n");
    void *(*thread_func)(void *) = edge_measure_thread_v1;
#endif

    if (debug)
    {
        fprintf(stderr, "[DEBUG] Measurement duration: %d second(s)\n", duration);
    }

    int threads_created = 0;
    for (int i = 0; i < count; i++)
    {
        args[i].info = &infos[i];
        args[i].duration = duration;
        args[i].pulses_per_rev = infos[i].pulses_per_rev; // Use per-GPIO pulses
        args[i].debug = debug;
        args[i].rpm_out = 0;
        args[i].success = 0; // Assume failure until thread completes successfully

        if (debug)
        {
            fprintf(stderr, "[DEBUG] Preparing thread for GPIO %d (chip=%s, pulses/rev=%d)\n",
                    infos[i].gpio_rel, infos[i].chip, args[i].pulses_per_rev);
        }

        if (pthread_create(&threads[i], NULL, thread_func, &args[i]) != 0)
        {
            fprintf(stderr, "[ERROR] Failed to create thread for GPIO %d: %s\n", infos[i].gpio_rel, strerror(errno));
            // Don't immediately return -1. Try to clean up already created threads.
            count = i; // Only join threads up to this point
            goto join_threads; // Jump to cleanup
        }
        threads_created++;
    }

join_threads:
    for (int i = 0; i < threads_created; i++) // Only join threads that were successfully created
    {
        void *thread_ret = NULL;
        int join_ret = pthread_join(threads[i], &thread_ret);
        
        if (join_ret != 0) {
            if (debug) fprintf(stderr, "[DEBUG] Thread join error for GPIO %d: %s\n", 
                               infos[i].gpio_rel, strerror(join_ret));
        }
        
        // Update info based on thread result
        if (args[i].success)
        {
            infos[i].rpm = args[i].rpm_out;
            infos[i].valid = 1;
        }
        else
        {
            // Keep previous valid state if measurement failed? Or mark invalid? Mark invalid.
            infos[i].rpm = 0; // Reset RPM on failure
            infos[i].valid = 0;
            if (debug) fprintf(stderr, "[DEBUG] Thread for GPIO %d failed or did not complete successfully.\n", infos[i].gpio_rel);
        }
    }

    // If thread creation failed for some GPIOs, return an error code
    if (threads_created < count) {
        return -1;
    }

    return 0; // Success
=======
// Main measure_rpm_edge function
float measure_rpm_edge(const char *chip_name, int pin, int debug_level) {
    if (!chip_name || pin < 0) {
        fprintf(stderr, "[ERROR] Invalid chip name or pin\n");
        return -1.0f;
    }
    
    gpio_info_t info = {0};
    strncpy(info.chip, chip_name, sizeof(info.chip) - 1);
    info.gpio_rel = pin;
    
    // Use the common edge detection method
    edge_thread_args_t args = {
        .info = &info,
        .pulses_per_rev = 2,  // Default: 2 pulses per revolution
        .duration = 2,        // Default: 2 seconds measurement duration
        .debug = debug_level,
        .success = 0,
        .rpm_out = 0
    };
    
    // Run measurement in current thread
    edge_measure_thread(&args);
    
    if (!args.success) {
        fprintf(stderr, "[ERROR] Failed to measure RPM\n");
        return -1.0f;
    }
    
    return (float)args.rpm_out;
>>>>>>> 415a834d
}<|MERGE_RESOLUTION|>--- conflicted
+++ resolved
@@ -140,10 +140,12 @@
     return NULL;
 }
 
-<<<<<<< HEAD
 #else // --- Fallback to libgpiod v1 API ---
 
-#warning "Compiling with libgpiod v1 API fallback. GPIO bias settings might not be applied."
+#if defined(DEBUG)
+static const char v1_fallback_msg[] __attribute__((unused)) = 
+    "Note: Compiling with libgpiod v1 API fallback. GPIO bias settings might not be applied.";
+#endif
 
 // Define missing v1 API prototypes and structures
 struct gpiod_chip *gpiod_chip_open(const char *path);
@@ -181,212 +183,6 @@
         fprintf(stderr, "[ERROR-v1] Failed to open chip %s: %s\n", chip_path, strerror(errno));
         args->success = 0;
         return NULL;
-    }
-
-    line = gpiod_chip_get_line(chip, info->gpio_rel);
-    if (!line) {
-        fprintf(stderr, "[ERROR-v1] Failed to get line %d on %s: %s\n", info->gpio_rel, chip_path, strerror(errno));
-        gpiod_chip_close(chip);
-        args->success = 0;
-        return NULL;
-    }
-
-    // Request edge events using v1 API
-    // Try both edges first, then fallback to falling (common for tachometers)
-    // Note: v1 API doesn't directly support setting bias (like pull-up) during request.
-    // This relies on kernel default or hardware configuration.
-    ret = gpiod_line_request_both_edges_events(line, "gpio-fan-rpm");
-    if (ret < 0) {
-        if (args->debug) fprintf(stderr, "[DEBUG-v1] GPIO %d: Both edges failed, trying falling edge...\n", info->gpio_rel);
-        ret = gpiod_line_request_falling_edge_events(line, "gpio-fan-rpm");
-        if (ret < 0) {
-             fprintf(stderr, "[ERROR-v1] Failed to request edge events for line %d on %s: %s\n", info->gpio_rel, chip_path, strerror(errno));
-             // No need to release line if request failed
-             gpiod_chip_close(chip);
-             args->success = 0;
-             return NULL;
-        }
-         if (args->debug) fprintf(stderr, "[DEBUG-v1] GPIO %d: Using falling edge detection\n", info->gpio_rel);
-    } else {
-         if (args->debug) fprintf(stderr, "[DEBUG-v1] GPIO %d: Using both edge detection\n", info->gpio_rel);
-    }
-
-
-    fd = gpiod_line_event_get_fd(line);
-    if (fd < 0) {
-        fprintf(stderr, "[ERROR-v1] Failed to get event fd for line %d on %s: %s\n", info->gpio_rel, chip_path, strerror(errno));
-        gpiod_line_release(line); // Release line if request succeeded but fd failed
-        gpiod_chip_close(chip);
-        args->success = 0;
-        return NULL;
-    }
-
-    struct timespec start, now;
-    clock_gettime(CLOCK_MONOTONIC, &start);
-    int count = 0;
-
-    if (args->debug) {
-        fprintf(stderr, "[DEBUG-v1] GPIO %d: Listening for edges (%d sec, %d pulses/rev)\n",
-                info->gpio_rel, args->duration, args->pulses_per_rev);
-    }
-
-    while (1) {
-        clock_gettime(CLOCK_MONOTONIC, &now);
-        long elapsed_sec = now.tv_sec - start.tv_sec;
-        if (elapsed_sec >= args->duration) {
-            break; // Measurement duration elapsed
-        }
-
-        // Calculate remaining time for poll timeout more accurately
-        long remaining_ms = (args->duration * 1000) - ((now.tv_sec - start.tv_sec) * 1000 + (now.tv_nsec - start.tv_nsec) / 1000000);
-        if (remaining_ms <= 0) break; // Time's up exactly
-        if (remaining_ms > 1000) remaining_ms = 1000; // Cap poll timeout
-
-
-        struct pollfd pfd = {.fd = fd, .events = POLLIN};
-        ret = poll(&pfd, 1, remaining_ms); // Poll with timeout
-
-        if (ret < 0) {
-            if (errno == EINTR) continue; // Interrupted by signal, try again
-            fprintf(stderr, "[ERROR-v1] poll() failed for line %d on %s: %s\n", info->gpio_rel, chip_path, strerror(errno));
-            break; // Unrecoverable poll error
-        } else if (ret == 0) {
-            // Timeout - check if overall duration is met before continuing
-             clock_gettime(CLOCK_MONOTONIC, &now);
-             if ((now.tv_sec - start.tv_sec) >= args->duration) break;
-            continue; // No event within timeout, continue loop
-        }
-
-        // Event occurred, read it
-        if (pfd.revents & POLLIN) {
-            struct gpiod_line_event event;
-            // Read one event at a time
-            ret = gpiod_line_event_read(line, &event);
-            if (ret == 0) {
-                count++; // Successfully read an event
-            } else if (ret < 0) {
-                 // EAGAIN might mean no event ready despite poll, EINTR is recoverable
-                 if (errno == EAGAIN || errno == EINTR) {
-                     if (args->debug) fprintf(stderr, "[DEBUG-v1] GPIO %d: gpiod_line_event_read non-fatal error: %s\n", info->gpio_rel, strerror(errno));
-                     continue;
-                 }
-                 fprintf(stderr, "[ERROR-v1] Failed to read event for line %d on %s: %s\n", info->gpio_rel, chip_path, strerror(errno));
-                 break; // Unrecoverable read error
-            }
-            // If ret > 0 in v1, it's an error code, not number of events read.
-        }
-    }
-
-    // Cleanup
-    gpiod_line_release(line);
-    gpiod_chip_close(chip);
-
-    args->rpm_out = (count > 0 && args->pulses_per_rev > 0 && args->duration > 0)
-                        ? (count * 60) / args->pulses_per_rev / args->duration
-                        : 0;
-
-     if (args->debug) {
-        fprintf(stderr, "[DEBUG-v1] GPIO %d: Counted %d edges\n", info->gpio_rel, count);
-        fprintf(stderr, "[DEBUG-v1] GPIO %d: RPM = %d (count=%d, pulses/rev=%d, duration=%d)\n",
-                info->gpio_rel, args->rpm_out, count, args->pulses_per_rev, args->duration);
-    }
-
-    args->success = 1;
-    return NULL;
-}
-
-#endif // GPIOD_API_VERSION check
-
-
-// --- Common measure_rpm_edge function ---
-
-int measure_rpm_edge(gpio_info_t *infos, int count, int duration, int debug)
-{
-    pthread_t threads[MAX_GPIOS];
-    edge_thread_args_t args[MAX_GPIOS];
-
-    if (count > MAX_GPIOS) {
-        fprintf(stderr, "[ERROR] Exceeded maximum GPIO count (%d)\n", MAX_GPIOS);
-        return -1;
-    }
-
-#ifdef GPIOD_API_VERSION
-    if (debug) fprintf(stderr, "[DEBUG] Using libgpiod v2 API for edge measurement\n");
-    void *(*thread_func)(void *) = edge_measure_thread_v2;
-#else
-    if (debug) fprintf(stderr, "[DEBUG] Using libgpiod v1 API fallback for edge measurement\n");
-    void *(*thread_func)(void *) = edge_measure_thread_v1;
-#endif
-
-    if (debug)
-    {
-        fprintf(stderr, "[DEBUG] Measurement duration: %d second(s)\n", duration);
-    }
-
-    int threads_created = 0;
-    for (int i = 0; i < count; i++)
-    {
-        args[i].info = &infos[i];
-        args[i].duration = duration;
-        args[i].pulses_per_rev = infos[i].pulses_per_rev; // Use per-GPIO pulses
-        args[i].debug = debug;
-        args[i].rpm_out = 0;
-        args[i].success = 0; // Assume failure until thread completes successfully
-
-        if (debug)
-        {
-            fprintf(stderr, "[DEBUG] Preparing thread for GPIO %d (chip=%s, pulses/rev=%d)\n",
-                    infos[i].gpio_rel, infos[i].chip, args[i].pulses_per_rev);
-        }
-
-        if (pthread_create(&threads[i], NULL, thread_func, &args[i]) != 0)
-        {
-            fprintf(stderr, "[ERROR] Failed to create thread for GPIO %d: %s\n", infos[i].gpio_rel, strerror(errno));
-            // Don't immediately return -1. Try to clean up already created threads.
-            count = i; // Only join threads up to this point
-            goto join_threads; // Jump to cleanup
-        }
-        threads_created++;
-    }
-
-join_threads:
-    for (int i = 0; i < threads_created; i++) // Only join threads that were successfully created
-    {
-        void *thread_ret = NULL;
-        int join_ret = pthread_join(threads[i], &thread_ret);
-        
-        if (join_ret != 0) {
-            if (debug) fprintf(stderr, "[DEBUG] Thread join error for GPIO %d: %s\n", 
-                               infos[i].gpio_rel, strerror(join_ret));
-        }
-        
-        // Update info based on thread result
-        if (args[i].success)
-        {
-            infos[i].rpm = args[i].rpm_out;
-            infos[i].valid = 1;
-        }
-        else
-        {
-            // Keep previous valid state if measurement failed? Or mark invalid? Mark invalid.
-            infos[i].rpm = 0; // Reset RPM on failure
-            infos[i].valid = 0;
-            if (debug) fprintf(stderr, "[DEBUG] Thread for GPIO %d failed or did not complete successfully.\n", infos[i].gpio_rel);
-        }
-    }
-
-    // If thread creation failed for some GPIOs, return an error code
-    if (threads_created < count) {
-        return -1;
-    }
-
-    return 0; // Success
-=======
-// Main measure_rpm_edge function
-float measure_rpm_edge(const char *chip_name, int pin, int debug_level) {
-    if (!chip_name || pin < 0) {
-        fprintf(stderr, "[ERROR] Invalid chip name or pin\n");
-        return -1.0f;
     }
     
     gpio_info_t info = {0};
@@ -412,5 +208,4 @@
     }
     
     return (float)args.rpm_out;
->>>>>>> 415a834d
 }