--- conflicted
+++ resolved
@@ -1,17 +1,10 @@
 # Makefile for gpio-fan-rpm
 
 # Compiler and flags
-<<<<<<< HEAD
 CC ?= gcc
 CFLAGS ?= -O2
-# LIB ?= -ljson-c -lgpiod
-LIB ?= -lgpiod -ljson-c
-=======
-CC=$(CROSS)gcc
-CFLAGS+=-Wall -Wextra -pthread
-LDFLAGS+=-pthread
-LDLIBS=-lgpiod -ljson-c -lpthread
->>>>>>> 415a834d
+# The order of libraries matters for linking
+LIB = -lgpiod -ljson-c -lpthread
 
 # Sources and objects
 SOURCES=gpio-fan-rpm.c args.c gpio.c measure.c gpio-detect.c measure_rpm_edge.c
